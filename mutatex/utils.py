#!/usr/bin/env python

#    utils.py: miscellaneous utilities for MutateX plotting scripts
#    Copyright (C) 2015, Matteo Tiberti <matteo.tiberti@gmail.com>
<<<<<<< HEAD
=======
#                        Thilde Bagger Terkelsen <ThildeBT@gmail.com>
>>>>>>> 9add1421
#
#    This program is free software: you can redistribute it and/or modify
#    it under the terms of the GNU General Public License as published by
#    the Free Software Foundation, either version 3 of the License, or
#    (at your option) any later version.
#
#    This program is distributed in the hope that it will be useful,
#    but WITHOUT ANY WARRANTY; without even the implied warranty of
#    MERCHANTABILITY or FITNESS FOR A PARTICULAR PURPOSE.  See the
#    GNU General Public License for more details.
#
#    You should have received a copy of the GNU General Public License
#    along with this program.  If not, see <http://www.gnu.org/licenses/>.

import numpy as np
import logging as log
from six import iteritems
from Bio import PDB
import matplotlib
import sys
import os
import argparse
import multiprocessing as mp
import logging as log
import shutil
import re
import numpy as np
import tarfile as tar
import platform
import textwrap
import csv

def init_arguments(arguments, parser):
    """
    Adds arguments common to several mutatex scripts to a argparse.ArgumentParser
    instance. Arguments are specified by name.
    Parameters
    ----------
    arguments : arguments.ArgumentParser instance or any object with the ``add_argument`` method
        instance to which options will be added
    parser : iterable of str
        list of names for the arguments to be added
    Returns
    -------
    parser : arguments.ArgumentParser instance or any object with the ``add_argument`` method
        the same object of the input parameter, modified with additional arguments
    """

    assert len(set(arguments)) == len(arguments)

    for arg in arguments:
        if   arg == 'pdb':
            parser.add_argument("-p","--pdb", dest="in_pdb", help="Input PDB file", required=True)
        elif arg == 'data':
            parser.add_argument("-d","--data-directory", dest="ddg_dir", type=str, help="Input DDG data directory", required=True)
        elif arg == 'mutation_list':
            parser.add_argument("-l","--mutation_list", dest="mutation_list",  help="MutateX mutation list file", required=True)
        elif arg == 'multimers':
            parser.add_argument("-M","--multimers", dest="multimers", default=True, action='store_false', help="Do not use multimers (default: yes)")
        elif arg == 'labels':
            parser.add_argument("-b","--label-list", dest="labels", help="Residue label list")
        elif arg == 'fonts':
            parser.add_argument("-F","--font", dest='font',action='store', type=str, default=None, help="Use this font for plotting. If this isn't specified, the default font will be used.")
        elif arg == 'fontsize':
            parser.add_argument("-f","--fontsize",dest='fontsize',action='store', type=int, default=8, help="Axis label font size")
        elif arg == 'verbose':
            parser.add_argument("-v","--verbose", dest="verbose", action="store_true", default=False, help="Toggle verbose mode")
        elif arg == 'title':
            parser.add_argument("-i","--title", dest='title', type=str, default=None, help="Title for the output image file")
        elif arg == 'color':
            parser.add_argument("-c","--color", dest='mycolor', type=str, default="black", help="Color used for plotting")
        elif arg == 'splice':
            parser.add_argument("-s","--splice", dest='sv',action='store', type=int, default=20, help="Divide data in multiple plots, use -s residues per plot")
        else:
            raise NameError

    return parser

def get_font_list(str=True):
    flist = matplotlib.font_manager.get_fontconfig_fonts()
    names = [ matplotlib.font_manager.FontProperties(fname=fname).get_name() for fname in flist ]
    if not str:
        return names
    return textwrap.fill(", ".join(sorted(list(set(names)))), width=69)

def set_default_font(font):
    available_fonts = get_font_list()
    if font not in available_fonts:
        raise NameError

    matplotlib.rcParams['font.family'] = 'sans-serif'
    matplotlib.rcParams['font.sans-serif'] = [ font ]

def parse_label_file(csv_fname, fnames, default_labels):
    label_dict = {}
    labels = list(default_labels)

    try:
        with open(csv_fname, 'rb') as csvfile:
            csv_reader = csv.reader(csvfile, delimiter=',', quotechar='|')
            for row in csv_reader:
                if row[0] == 'Residue_name':
                    continue
                if row[1] != '':
                    label_dict[row[0]] = row[1]
    except IOError:
        log.error("Labels file couldn't be read")
        raise IOError
    except:
        log.error("Labels file couldn't be parsed correctly")
        raise

    for i, fname in enumerate(fnames):
        try:
            labels[i] = label_dict[fname]
        except KeyError:
            log.warning("label for residue %s not found; it will be skipped" % fname)

    return labels

def parse_ddg_file(fname, reslist=None, full=False):
    """
    Parser function for free energy file produced by MutateX
    Parameters
    ----------
    fname : str
        name of the file to be read
    reslist : iterable of str or None
        list of the expected mutation residue types. It's used to check that
        the data in the file has the correct size. If None the check will be skipped.
    full : bool
        if True, returns all the fields in the file, otherwise just the averages
        column
    Returns
    -------
    parser : arguments.ArgumentParser instance or any object with the ``add_argument`` method
        the same object of the parameter, modified with additional arguments
    """
    try:
        ddgs = np.loadtxt(fname, comments='#').T
    except:
        log.error("Couldn't open energy file %s or file in the wrong format" % fname)
        raise IOError

    if reslist is not None:
        if ddgs.shape[1] != len(reslist):
            log.error("file %s has %d values, with %d required." % (fname, len(ddgs), len(reslist)))
            raise TypeError

    if full:
        return ddgs
    return ddgs[0]

def parse_mutlist_file(fname):
    """
    Parser function for mutation list files
    Parameters
    ----------
    fname : str
        name of the file to be read
    Returns
    -------
    restypes : list of str
        list of single-letter residue types
    """

    try:
        fh = open(fname, 'r')
    except IOError:
        log.error("Couldn't open mutation list file %s" % fname)
        raise IOError

    restypes = []

    for line in fh:
        if line and not line.startswith("#"):
            str_line = line.strip()
            if len(str_line) == 0:
                continue
            if len(str_line) > 1:
                log.warning("more than one character per line found in mutation list file; only the first letter will be considered")
            mtype = line.strip()[0]
            if mtype not in PDB.Polypeptide.d1_to_index.keys():
                log.error("one or more residue types in the mutation list were incorrectly specified")
                raise TypeError
            restypes.append(mtype)

    fh.close()

    if len(set(restypes)) != len(restypes):
        log.error("mutation list file contains duplicates")
        raise TypeError

    if len(restypes) == 0:
        log.error("No residue types found in mutation list")

    return restypes

def get_residue_list(infile, multimers=True, get_structure=False):
    """
    Reads a PDB file and returns a list of residus (number, type and chain)
    according to the MutateX naming convention
    ----------
    fname : str
        name of the PDB file to be read
    multimers : bool
        whether to automatically detect multimers in the input structure or
        consider each residue independently
    get_structure : bool
        if True, return the ``Bio.PDB.Structure.Structure`` object of the
        input PDB file as well
    Returns
    -------
    residue_list : list of tuples
        list of residues according to the MutateX convention
    structure: instance of ``Bio.PDB.Structure.Structure``
        object corresponding to the loaded PDB structure.

    """

    parser = PDB.PDBParser()

    try:
        structure = parser.get_structure("structure", infile)
    except IOError:
        log.error("couldn't read or parse your PDB file")
        raise IOError

    models = list(structure.get_models())

    if len(models) > 1:
        log.warning("%d models are present in the input PDB file; only the first will be used." % len(models))
    if len(models) < 1:
        log.error("the input PDB file does not contain any model. Exiting ...")
        raise IOError

    model = models[0]

    residue_list = []
    sequences = {}

    for chain in model:
        chain_name = chain.get_id()
        sequences[chain_name] = ''
        for residue in chain:
            try:
                res_code = PDB.Polypeptide.three_to_one(residue.get_resname())
            except:
                log.warning("Residue %s couldn't be recognized; it will be skipped" % residue )
                continue
            if not multimers:
                residue_list.append(("%s%s%d") % (res_code, chain.get_id(), residue.get_id()[1]))
            else:
                sequences[chain_name] += res_code

    if multimers:
        collated_chains = []
        seq_ids, seqs = list(zip(*list(iteritems(sequences))))
        seq_ids = np.array(seq_ids)
        unique_seqs, unique_idxs = np.unique(seqs, return_inverse=True)

        for i in np.unique(unique_idxs):
            collated_chains.append(seq_ids[unique_idxs == i])

        for cg in collated_chains:
            for model in structure:
                for residue in model[cg[0]]:
                    resid = residue.get_id()[1]
                    try:
                        res_code = PDB.Polypeptide.three_to_one(residue.get_resname())
                    except:
                        log.warning("Residue %s couldn't be recognized; it will be skipped" % residue)
                        continue
                    residue_list.append(tuple([ "%s%s%d" % (res_code, c, resid) for c in cg ]))

    if get_structure:
        return residue_list, structure
    return residue_list


########################################
# Helper functions for the main script #
########################################


def get_foldx_sequence(pdb, multimers=True):
    """
    Reads a PDB file and returns a list of residus (number, type and chain)
    according to the MutateX naming convention
    Parameters
    ----------
    fname : str
        name of the file to be read
    multimers : bool
        whether to use the multimers mode or not
    Returns
    -------
    restypes : list of str
        list of single-letter residue types
    """
    parser = PDB.PDBParser()
    try:
        structure = parser.get_structure("structure", pdb)
    except:
        log.error("couldn't read or parse your PDB file")
        raise IOError

    residue_list = []
    sequences = {}
    for model in structure:
        for chain in model:
            chain_name = chain.get_id()
            sequences[chain_name] = ''
            for residue in chain:
                try:
                    res_code = PDB.Polypeptide.three_to_one(residue.get_resname())
                except:
                    log.warning("Residue %s in file %s couldn't be recognized; it will be skipped" %(residue, pdb))
                    continue
                if not multimers:
                    residue_list.append(tuple(["%s%s%d" % (res_code, chain.get_id(), residue.get_id()[1])]))
                else:
                    sequences[chain_name] += res_code

    if multimers:
        collated_chains = []
        seq_ids, seqs = list(zip(*list(iteritems(sequences))))
        seq_ids = np.array(seq_ids)
        unique_seqs, unique_idxs = np.unique(seqs, return_inverse=True)

        for i in np.unique(unique_idxs):
            collated_chains.append(seq_ids[unique_idxs == i])

        for cg in collated_chains:
            for model in structure:
                for residue in model[cg[0]]:
                    resid = residue.get_id()[1]
                    try:
                        res_code = PDB.Polypeptide.three_to_one(residue.get_resname())
                    except:
                        log.warning("Residue %s in file %s couldn't be recognized; it will be skipped" %(residue, pdb))
                        continue
                    residue_list.append(tuple([ "%s%s%d" % (res_code, c, resid) for c in cg ]))

    return tuple(residue_list)


def safe_makedirs(dirname):
    """
    Safely creates directories and handle corner cases.
    Parameters
    ----------
    dirname : str
        name of the directory to be created
    """
    if os.path.exists(dirname):
        if not os.path.isdir(dirname):
            log.error("%s exists but is not a directory." % dirname)
            raise IOError
        else:
            log.warning("directory %s already exists" % dirname)
            return
    else:
        try:
            os.makedirs(dirname)
        except:
            log.error("Could not create directory %s." % dirname )
            raise IOError

def safe_cp(source, destination, dolink=True):
    """
    Safely copies or links files and handles corner cases.
    Parameters
    ----------
    source : str
        source file name for copy
    destination : str
        destionation file name for copy
    dolink : bool
        make symbolic links instead of copying
    """
    if os.path.abspath(source) == os.path.abspath(destination):
        return

    if dolink:
        verb = "link"
    else:
        verb = "copy"

    if not os.path.exists(source):
        log.error("Couldn't %s file %s; no such file or directory" % (verb, source))
        raise IOError

    if not os.path.isfile(source):
        log.error("Couldn't %s file %s; it is not a file" % (verb, source))
        raise IOError

    if not dolink:
        if os.path.exists(destination):
            log.warning("Destination file %s already exists; it will be overwritten." % destination)
        try:
            shutil.copyfile(source, destination)
        except:
            log.error("Couldn't copy file %s to %s" % (source, destination))
            raise IOError
    else:
        if os.path.exists(destination):
            log.error("Destination file %s already exists; it will not be overwritten by a link" % destination)
            raise IOError
        else:
            try:
                os.symlink(source, destination)
            except:
                log.error("Couldn't link file %s to %s" % (source, destination))
                raise IOError

def load_structures(pdb, check_models=False):
    """
    Loads structure object from PDB file and handles common failures
    Parameters
    ----------
    pdb : str
        PDB file name
    check_models : bool
        perform basic checks on the loaded models and fix problems if possible.
        Currently it just checks whether the chain identifier is assigned
        and assign one if not
    Returns
    ----------
    structure : ``PDB.Structure`` object
        structure loaded from the PDB file

    """

    parser = PDB.PDBParser()

    try:
        structure = parser.get_structure("structure", pdb)
    except:
        log.error("couldn't read or parse your PDB file")
        raise IOError

    if len(structure.get_list()) == 0:
        log.error("File %s doesn't contain any useful model." % pdb)
        raise IOError

    if check_models:
        log.info("checking models in pdb file")
        for model in structure:
            for chain in model:
                if chain.id == ' ':
                    log.warning('at least one residue in model %d in pdb file has no chain identifier. Will be defaulted to A.' % model.id)
                    chain.id = 'A'

    return structure

def load_runfile(runfile):
    """
    Parses runfile template and handles most common problems
    Parameters
    ----------
    runfile : str
        Input run file name
    Returns
    ----------
    data : str
        content of the runfile

    """

    try:
        with open(runfile, 'r') as fh:
            data = fh.read()
    except:
        log.error("Couldn't open runfile %s." % runfile)
        raise IOError

    return data

def foldx_worker(run):
    """
    FoldX parallel worker - starts FoldX run and logs event
    Parameters
    ----------
    run : ``mutatex.FoldXRun`` instance
        FoldX run to be performed
    Returns
    ----------
    run_name : str
        name of the run
    run_result : bool
        whether the run has been performed (True) or not (False)
    """


    log.info("starting FoldX run %s" % run.name)
    return (run.name, run.run())

def parallel_foldx_run(foldx_runs, np):
    """
    FoldX parallel run - run different foldx runs in parallel
    Parameters
    ----------
    foldx_runs : iterable of ``mutatex.FoldXRun`` instances
        FoldX runs to be performed
    np : int
        number of runs to be performed at the same time
    Returns
    ----------
    results : list of (str, bool) tuples
        whether each run has been complete successfully (name and status)
    """
    pool = mp.Pool(np)

    result = pool.imap_unordered(foldx_worker, foldx_runs)

    pool.close()
    pool.join()

    return list(result)


def split_pdb(filename, structure, checked):
    """
    split models in a ``PDB.Structure`` object into a file each, which
    is written to disk.
    Parameters
    ----------
    filename : file name of the original PDB file. It will be used to derive
        the file names of the single model files
    structure : instance of ``PDB.Structure``
        structure object from which models will be extracted
    checked : bool
        whether append "_checked" to the filename
    Returns
    ----------
    pdb_list : list of (str)
        list of file names of the files that have been written
    """

    pdb_list = []

    writer = PDB.PDBIO()
    parser = PDB.PDBParser()

    for model in structure:
        tmpstruc = PDB.Structure.Structure('structure')
        tmpstruc.add(model)
        writer.set_structure(tmpstruc)
        if checked:
            checked_str = "_checked"
        else:
            checked_str = ""
        writer.save("%s_model%d%s.pdb" % (os.path.splitext(filename)[0], model.id, checked_str))
        pdb_list.append("%s_model%d%s.pdb" % (os.path.splitext(filename)[0], model.id, checked_str))

    return pdb_list

def save_energy_file(fname, data, fmt="%.5f", do_avg=True, do_std=False, do_min=False, do_max=False, axis=1):
    """
    saves mutation energy data to file in the Mutatex format
    Parameters
    ----------
    fname : str
        file name the data will be written to
    fmt : str
        output file format specification - see ``numpy.savetxt`` fmt option
    data : ``numpy.array``
        data to be written in the file
    do_avg : bool
        write column of average values
    do_std : bool
        write column of standard deviation values
    do_min : bool
        write column of minimum values
    do_max : bool
        write column of maximum values
    axis : int
        axis on which average/standard deviation/minimum/maximum will be calculated
    """

    out = []
    header_cols = []

    if do_avg:
        out.append(np.average(data, axis=axis))
        header_cols.append("avg")
    if do_std:
        out.append(np.std(data, axis=axis))
        header_cols.append("std")
    if do_min:
        out.append(np.min(data, axis=axis))
        header_cols.append("min")
    if do_max:
        out.append(np.max(data, axis=axis))
        header_cols.append("max")

    header = "\t".join(header_cols)

    out = np.array(out).T

    try:
        np.savetxt(fname, out, fmt=fmt, header=header)
    except:
        log.error("Couldn't write energy file %s" % fname)
        raise IOError

def save_interaction_energy_file(fname, data, fmt="%.5f", do_avg=True, do_std=False, do_min=False, do_max=False, axis=1):
    """
    saves interaction energy data to file in the Mutatex format
    Parameters
    ----------
    fname : str
        file name the data will be written to
    fmt : str
        output file format specification - see ``numpy.savetxt`` fmt option
    data : ``numpy.array``
        data to be written in the file
    do_avg : bool
        write column of average values
    do_std : bool
        write column of standard deviation values
    do_min : bool
        write column of minimum values
    do_max : bool
        write column of maximum values
    axis : int
        axis on which average/standard deviation/minimum/maximum will be calculated
    """

    out = []
    header_cols = []

    if do_avg:
        out.append(np.average(data, axis=axis))
        header_cols.append("avg")
    if do_std:
        out.append(np.std(data, axis=axis))
        header_cols.append("std")
    if do_min:
        out.append(np.min(data, axis=axis))
        header_cols.append("min")
    if do_max:
        out.append(np.max(data, axis=axis))
        header_cols.append("max")

    header = "\t".join(header_cols)

    out = np.array(out).T

    try:
        np.savetxt(fname, out, fmt=fmt, header=header)
    except:
        log.error("Couldn't interaction energy write file %s" % fname)
        raise IOError

def compress_mutations_dir(cwd, mutations_dirname, mutations_archive_fname='mutations.tar.gz'):
    """
    compresses directory in a tarball file. Designed to compress the "mutations"
    directory but works with any.
    Parameters
    ----------
    cwd : str
        current working directory
    mutations_dirname : str
        name of the "mutations directory"
    mutations_archive_fname : str
        name fo the archive file to be written
    """

    archive_path = os.path.join(cwd, mutations_archive_fname)
    mutations_dir_path = mutations_dirname

    log.info("Compressing mutations directory as per user request")
    if not os.path.isdir(cwd):
        log.warning("Directory mutations doesn't exist; it won't be compressed.")

    try:
        fh = tar.open(archive_path, 'w:gz')
    except:
        log.warning("Couldn't open compressed file %s for writing." % mutations_archive_fname)
        return

    try:
        fh.add(mutations_dir_path)
    except:
        log.warning("Couldn't build compressed archive. This step will be skipped.")
        fh.close()
        os.remove(archive_path)
        return

    fh.close()
    log.info("Removing mutations directory ...")
    shutil.rmtree(mutations_dir_path)
    return<|MERGE_RESOLUTION|>--- conflicted
+++ resolved
@@ -2,10 +2,7 @@
 
 #    utils.py: miscellaneous utilities for MutateX plotting scripts
 #    Copyright (C) 2015, Matteo Tiberti <matteo.tiberti@gmail.com>
-<<<<<<< HEAD
-=======
 #                        Thilde Bagger Terkelsen <ThildeBT@gmail.com>
->>>>>>> 9add1421
 #
 #    This program is free software: you can redistribute it and/or modify
 #    it under the terms of the GNU General Public License as published by
