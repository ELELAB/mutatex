--- conflicted
+++ resolved
@@ -105,11 +105,6 @@
 		fh.close()
 		return energies
 
-<<<<<<< HEAD
-class FoldXVersion3b6(FoldXVersion):
-	version="3b6"
-	runfile_string = "-runfile"
-=======
 	def get_fnames(self, directory, pdbs):
 
 		fnames = []
@@ -138,8 +133,6 @@
 		if fsize-self.len_dif_file_header == nruns:
 			return True
 		return False
-
->>>>>>> 7a263532
 
 class FoldXRun:
 
