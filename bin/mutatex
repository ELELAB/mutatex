#!/usr/bin/env python

# mutatex: automate FoldX in-silico mutagenesis experiments
# Copyright (C) 2015, Matteo Tiberti <matteo.tiberti@gmail.com>
#
# This program is free software: you can redistribute it and/or modify
# it under the terms of the GNU General Public License as published by
# the Free Software Foundation, either version 3 of the License, or
# (at your option) any later version.
#
# This program is distributed in the hope that it will be useful,
# but WITHOUT ANY WARRANTY; without even the implied warranty of
# MERCHANTABILITY or FITNESS FOR A PARTICULAR PURPOSE.  See the
# GNU General Public License for more details.
#
# You should have received a copy of the GNU General Public License
# along with this program.  If not, see <http://www.gnu.org/licenses/>.

import sys
import os
import signal
import argparse
import logging as log
import numpy as np
import platform
from Bio import PDB
from six import iteritems
from mutatex.utils import *
from mutatex.core import * 

signal.signal(signal.SIGTERM, termination_handler)
signal.signal(signal.SIGINT, termination_handler)

mutatex_version = "0.8"

name_separator = "_"

foldx_versions = [FoldXSuiteVersion4, FoldXSuiteVersion5]

supported_foldx_versions = {v.version:v for v in foldx_versions}

foldx_binary_var = os.getenv('FOLDX_BINARY')
foldx_rotabase_var = os.getenv('FOLDX_ROTABASE')

if foldx_binary_var is None:
    foldx_binary_var = ""
if foldx_rotabase_var is None:
    foldx_rotabase_var = ""

parser = argparse.ArgumentParser(description='mutatex: run in silico saturation mutagenesis with FoldX')

parser.add_argument('pdb', metavar='PDBFILE', type=str, nargs='+', help="One or more PDB file to run the mutational scan on")
parser.add_argument('-a', '--multiple-models', 
                        dest='multiple_models', default=False, action='store_true', 
                        help="indipendently use multiple models found in the PDB")
parser.add_argument('-u','--no-multimers', 
                        dest='multimers', action='store_false', default=True, 
                        help="don't consider multimers when running the mutational scan")
parser.add_argument('-n', '--nruns', 
                        dest='nruns', default=5, action='store', type=int, 
                        help="number of FoldX mutation runs per mutation (default: 5)")
parser.add_argument('-p', '--np', 
                        dest='np', default=1, type=int, 
                        help="number of FoldX processes to be run at the same time (default: 1)")
parser.add_argument('-m', '--mutlist', 
                        dest="mutlist", default=None, type=str, 
                        help="file containing the residue types that each residue will be mutated to")
parser.add_argument('-q', '--poslist',
                        dest="poslist", default=None, type=str,
                        help="file containing the list of positions to be considered (default is all)")
parser.add_argument('-S', '--skip-repair',
                        dest="skip_repair", default=False, action="store_true",
                        help="skip the repair phase and just use input PDBs for calculation")
parser.add_argument('-s', '--self-mutate', 
                        dest="selfmutate", default=False, action="store_true", 
                        help="ignore mutation list and perform mutation to the same residue")
parser.add_argument('-x', '--foldx-binary', 
                        dest="foldx_binary", action='store', type=str, default=foldx_binary_var,
                        help="location of the FoldX binary (default: content of the FOLDX_BINARY system variable)")
parser.add_argument('-b', '--rotabase', 
                        dest="rotabase", action="store", type=str, default=foldx_rotabase_var,
                        help="location of the FoldX rotabase.txt file (default: content of the FOLDX_ROTABASE system variable)")
parser.add_argument('-f', '--foldx-version', 
                        dest="foldx_version", action='store', choices=list(supported_foldx_versions), default=list(supported_foldx_versions)[0],
                        help="FoldX version to be used (possible options: %s" % ", ".join(list(supported_foldx_versions)))
parser.add_argument('-l', '--foldx-log', 
                        dest="write_log", default=False, action='store_true', 
                        help="write FoldX standard output on file for each run")
parser.add_argument('-R', '--repair-runfile-template','--repair', 
                        dest="repair_runfile_template", type=str, default="repair_runfile_template.txt", 
                        help="template runfile for repair runs (default: ./repair_runfile_template.txt)")
parser.add_argument('-M', '--mutate-runfile-template','--mutate', 
                        dest="mutate_runfile_template", type=str, default="mutate_runfile_template.txt", 
                        help="template runfile for mutation runs (default: ./mutate_runfile_template.txt)")
parser.add_argument('-I', '--binding-runfile-template','--binding', 
                        dest="interface_runfile_template", type=str, default="interface_runfile_template.txt", 
                        help="template runfile for mutation runs (default: ./interface_runfile_template.txt)")
parser.add_argument('-B', '--binding-energy', 
                        dest="interface", action='store_true', default=False, 
                        help="do calculate binding DDG with mutations")
parser.add_argument('-C', '--clean', 
                        dest="clean", action='store', default='partial', choices=['partial','deep','none'], 
                        help="clean output directories after calculation (partial, deep or none)")
parser.add_argument('-c', '--compress', 
                        dest="compress", action='store_true', default=False, 
                        help="compress mutations directory to .tar.gz file")
parser.add_argument('-L','--use-links', 
                        dest="use_links", default=False, action='store_true', 
                        help="use links instead of copying files as much as possibile")
parser.add_argument('-v', '--verbose', 
                        dest="verbose", default=False, action='store_true', 
                        help="toggle verbose mode")

args = parser.parse_args()

log.basicConfig(level=log.INFO)
log.info("MutateX logging started.")
log.info("Running on Python %s, the interpreter is %s" % (platform.python_version(), sys.executable))

# Whether current foldx version can generate a rotabase file
foldx_can_generate_rotabase = supported_foldx_versions[args.foldx_version].can_generate_rotabase

# Test whether the FoldX binary is available and executable
if not args.foldx_binary:
    log.error("The FoldX binary must be provided, either by setting the FOLDX_BINARY system variable to the path of the executable or by using the --foldx-binary option. Exiting...")
    exit(1)

if not os.path.isfile(args.foldx_binary):
    log.error("The specified FoldX binary (%s) is not a file. Exiting..." % args.foldx_binary)
    exit(1)

if not os.access(args.foldx_binary, os.X_OK):
    log.error("The specified FoldX binary (%s) is not executable. Exiting..." % args.foldx_binary)
    exit(1)

# Test whether the rotabase.txt file exists and is not a link
if not os.path.isfile(args.rotabase):
    if foldx_can_generate_rotabase:
        log.warning("No rotabase.txt file specified or rotabase file not found - it will be generated by FoldX")
        args.rotabase = None
    else:
        log.error("The rotabase.txt (%s) is not a file or could not be found. Exiting..." % args.rotabase)
        exit(1)
else:
    if foldx_can_generate_rotabase:
        log.warning("The specified rotabase file will be used instead of allowing FoldX to generate one")

# Set up FoldX version object
if args.foldx_version not in list(supported_foldx_versions):
    log.error("FoldX version %s not supported by this release. Exiting...")
    exit(1)

current_version = supported_foldx_versions[args.foldx_version]( binary=args.foldx_binary,
                                                                rotabase=args.rotabase)

log.info("FoldX version %s will be used" % current_version.version)


if not args.skip_repair:
    try:
        repair_runfile = load_runfile(args.repair_runfile_template)
    except:
        exit(1)

try:
    mutate_runfile = load_runfile(args.mutate_runfile_template)
except:
    exit(1)

if args.interface:
    try:
        binding_runfile = load_runfile(args.interface_runfile_template)
    except:
        exit(1)

# defaults
repair_dirname = "repair"
mutations_dirname = "mutations"
results_dirname = "results"
mutations_results_dirname = "mutation_ddgs"
interface_results_dirname = "interface_ddgs"
averages_dirname = "final_averages"
DEVNULL = open(os.devnull, 'w')

if args.selfmutate:
    mutations_dirname = "selfmutations"
    results_dirname = "results_selfmutation"

default_mutlist = ('G','A','V','L','I','M','F','W','P','S','T','C','Y','N','Q','D','E','K','R','H')

pdb_structures = []
try:
    for pdb in args.pdb:
        pdb_structures.append(load_structures(pdb, check_models=True))
except:
    log.error("Couldn't load PDB structure; exiting...")
    exit(1)

# check if multiple chains are present when interface DDG calculation has been requested
for structure in pdb_structures:
    for model in structure:
        chains = list(model.get_chains())
        if len(chains) < 2 and args.interface:
            log.error("at least one of the provided models contains only one chain, and calculation of interface DDG has been requested; exiting...")
            exit(1)

for p in range(len(pdb_structures)):
    if len(pdb_structures[p].get_list()) > 1 and not args.multiple_models:
        log.error("input pdb %s has more than one model, and --multiple-models was not selected. Please use --multiple-models or input a single-model PDB file." % args.pdb[p])
        exit(1)

# Prepare mutation list
if args.selfmutate:
    log.info("Mutation to self will be performed; mutation list will be ignored")
    mutation_reslist = None
elif args.mutlist:
    log.info("File %s will be used as mutation list" % args.mutlist)
    try:
        mutation_reslist = ResList(fname=args.mutlist)
    except:
        log.error("Exiting...")
        exit(1)
else:
    log.info("default mutation list will be used.")
    mutation_reslist = ResList(reslist=default_mutlist)

log.info("mutation list is: %s" % mutation_reslist)

# PHASE ONE: prepare PDB file(s)
log.info("starting phase 1: structure check and generation of required PDB files")

main_dir = os.getcwd()

log.info("working directory will be: %s" % main_dir)

pdbs_list = []

for p in range(len(pdb_structures)):
<<<<<<< HEAD
    pdbs_list.extend( split_pdb(args.pdb[p], pdb_structures[p], True, main_dir) )
=======
    pdbs_list.extend( split_pdb(args.pdb[p], pdb_structures[p], True) )
>>>>>>> 0551ca9d


if args.skip_repair:
    log.info("Repair phase was skipped as requested. Input models will be used as they are.")
    repaired_pdbs_list = [ os.path.join(main_dir, pdb) for pdb in pdbs_list ]

else:
    log.info("starting phase 2: REPAIR")

    working_directory = main_dir+"/"+repair_dirname

    try:
        safe_makedirs(working_directory)
    except:
        exit(1)

    log.info("working dir: %s" %working_directory)

    repair_runs = []

    for pdb in pdbs_list:
        repair_runs.append(FoldXRepairRun(name = "repair_"+os.path.splitext(pdb)[0],
                                        foldx_version = current_version,
                                        base_directory = working_directory,
                                        pdbs = [pdb],
                                        runfile_content=repair_runfile,
                                        link_files = args.use_links,
                                        write_log = args.write_log,
                                        clean = args.clean
                                        ))

    # Prepare repair runs
    for r in repair_runs:
        log.info("Preparing for repair run %s" % (r.name))
        r.prepare()

    # Run repair runs
    log.info("Running repair runs")
    repair_outcome = parallel_foldx_run(repair_runs, np=args.np)

    if False in list(zip(*repair_outcome))[1]:
        log.error("The following repair runs failed to complete. Exiting...")
    for i in [x for x in repair_outcome if x[1] == False]:
        log.error("\t%s" % i[0])
        exit(1)

    # Select PDB(s) to be used
    repaired_pdbs_list = [repair_runs[i].working_directory+"/"+current_version.repair_pdb_output_fname(pdbs_list[i]) for i in range(len(pdbs_list))]
    log.info("list of PDBs to be used: %s" % ", ".join(repaired_pdbs_list))


# PHASE TWO: mutate + energy


# create working directory
working_directory = main_dir+"/"+mutations_dirname
log.info("Working directory is: %s" % working_directory)

try:
    safe_makedirs(working_directory)
except:
    exit(1)

residues_list = []
dir_list = []
for pdb in repaired_pdbs_list:
    this_dirname = working_directory+"/"+os.path.splitext(os.path.basename(pdb))[0]
    for pdb in repaired_pdbs_list:
        this_dirname = working_directory+"/"+os.path.splitext(os.path.basename(pdb))[0]
        try:
            safe_makedirs(this_dirname)
        except:
            log.error("PDB %s will be ignored." % pdb)
            repaired_pdbs_list.remove(pdb)
            continue
        try:
            residues_list.append(get_foldx_sequence(pdb, multimers=args.multimers))
        except IOError:
            exit(1)

unique_residues = tuple(set(residues_list))

if len(unique_residues) != 1:
    log.error("The supplied PDB files must have identical sequences. Exiting...")
    exit(1)

unique_residues = list(unique_residues[0])

if args.poslist is not None:
    log.info("Positions will be read from file")
    try:
        poslist = parse_poslist_file(args.poslist)
    except (IOError, TypeError):
        exit(1)

    unique_residues = filter_reslist(unique_residues, poslist)

else:
    log.info("All positions will be considered")

str_unique_residues = ""
for res in unique_residues:
    str_unique_residues += "(%s) " % ",".join(res)
log.info("The following residue groups will be considered: %s" % str_unique_residues)

mutation_runs = []

if args.interface:
    mutate_clean = 'none'
else:
    mutate_clean = args.clean

for r in unique_residues:

    mutlist = MutationList(r, mutation_reslist, selfmutate=args.selfmutate)

    name = name_separator.join(r)
    for pdb in repaired_pdbs_list:
        this_workdir = working_directory+"/"+os.path.splitext(os.path.basename(pdb))[0]
        mutation_runs.append(FoldXMutateRun(name = name,
                                    foldx_version = current_version,
                                    base_directory = this_workdir,
                                    pdbs = [pdb],
                                    runfile_content = mutate_runfile,
                                    link_files = args.use_links,
                                    write_log = args.write_log,
                                    runfile_processing = {"nruns":args.nruns},
                                    mutlist=mutlist,
                                    clean = mutate_clean
                                    ))

for r in mutation_runs:
    log.info("Preparing for mutation run %s" % r.name)
    r.prepare()

log.info("Running mutate runs")

mutate_outcome = parallel_foldx_run(mutation_runs, np=args.np)

for i,outcome in enumerate(mutate_outcome):
    mutation_runs[i].finished = outcome

if False in list(zip(*mutate_outcome))[1]:
    log.warning("The following mutation runs failed to complete. The corresponding positions in sequence will be skipped.")
for i in [x for x in mutate_outcome if x[1] == False]:
    log.warning("\t%s" % i[0])
    unique_residues.remove(i[0])

log.info("Working directory is: %s" % working_directory)

if args.interface:
    log.debug("Calculating interfaces")
    interface_runs = []
    for mr in mutation_runs:
        this_interaction_run = FoldXInterfaceRun(mr)
        this_interaction_run.do_clean = args.clean
        this_interaction_run.runfile_content = binding_runfile
        this_interaction_run.runfile_name = "interaction_energy_runfile.txt"
        this_interaction_run.prepare()
        interface_runs.append(this_interaction_run)
    log.info("Running interface runs")
    interface_outcome = parallel_foldx_run(interface_runs, np=args.np)
    if False in list(zip(*interface_outcome))[1]:
        log.warning("Some interface runs failed to complete.")

if args.selfmutate:
    report = EnergyReport()
    if args.interface:
        interface_reports = {}

energies = []

working_directory = os.path.join(main_dir, results_dirname, mutations_results_dirname)
try:
    safe_makedirs(working_directory)
except:
    exit(1)

for pdb in repaired_pdbs_list:
    this_pdb_dir = working_directory+"/"+os.path.splitext(os.path.basename(pdb))[0]
    try:
        safe_makedirs(this_pdb_dir)
    except:
        exit(1)

if not args.selfmutate:
    try:
        safe_makedirs(working_directory+"/"+averages_dirname)
    except:
        exit(1)

for res in unique_residues:
    name = name_separator.join(res)
    energies = []

    #print "UQ", unique_residues
    #for i in mutation_runs: print i.name
    this_runs = [ x for x in mutation_runs if x.name == name ]
    #print this_runs, "THIS_RUNS"
    dobreak = False
    for r in this_runs:
        pdb = r.pdbs[0]
        try:
            energies.append(current_version.parse_mutations_fxout(r.working_directory, r.pdbs, r.mutlist))
        except:
            log.warning("Couldn't parse energy file for PDB %s; mutation site %s will be skipped." % (pdb, r.name))
            dobreak=True
            break
        if args.selfmutate:
            report.add_residue(pdb="".join(os.path.splitext(os.path.basename(pdb))[:-1]), res=r.name, energy=energies[-1])
        else:
            save_energy_file(working_directory+"/"+"".join(os.path.splitext(os.path.basename(pdb))[:-1])+"/"+r.name, energies[-1], do_avg=True, do_std=True, do_max=True, do_min=True)
    if dobreak:
        continue

    if not args.selfmutate:
        save_energy_file(working_directory+"/"+averages_dirname+"/"+r.name, np.average(energies, axis=2), axis=0, do_avg=True, do_std=True, do_max=True, do_min=True)

if args.selfmutate:
    report.save(working_directory)

if args.interface:
    working_directory = os.path.join(main_dir, results_dirname, interface_results_dirname)

    for pdb in repaired_pdbs_list:
        this_pdb_dir = os.path.join(working_directory, os.path.splitext(os.path.basename(pdb))[0])
        try:
            safe_makedirs(this_pdb_dir)
        except:
            exit(1)

    if not args.selfmutate:
        try:
            safe_makedirs(os.path.join(working_directory, averages_dirname))
        except:
            exit(1)

    unique_residues_str = [ "_".join(i) for i in unique_residues ]

    for res in unique_residues_str:
        energies = {}
        this_runs = []
        tmp_this_runs = [ x for x in interface_runs if x.name == res ]
        original_pdbs = list(set([r.original_pdb for r in tmp_this_runs]))
        for op in original_pdbs:
            this_runs.append(next((r for r in tmp_this_runs if r.original_pdb == op)))

        for run in this_runs:

            try:
                this_energies = run.foldx_version.parse_interaction_energy_summary_fxout(    run.working_directory,
                                                                                            run.pdbs,
                                                                                            run.mutlist    )
            except:
                log.warning("Couldn't parse energy file for PDB %s; mutation site %s will be skipped." % (pdb, r.name))
                continue

            for k in list(this_energies):

                labels = tuple(sorted(list(k)))

                if k not in list(energies):
                    energies[k] = [this_energies[k]]
                else:
                    energies[k].append(this_energies[k])

                if args.selfmutate:
                    if not labels in interface_reports:
                        interface_reports[labels] = EnergyReport()

                    interface_reports[labels].add_residue(pdb="".join(os.path.splitext(os.path.basename(run.original_pdb))[:-1]), 
                                                          res=run.name, energy=energies[k][-1])
                else:
                    this_wd = os.path.join(    working_directory,
                                            "".join(os.path.splitext(os.path.basename(run.original_pdb))[:-1]),
                                            "%s-%s" % labels)
                    try:
                        safe_makedirs(this_wd)
                    except:
                        exit(1)

                    save_interaction_energy_file(os.path.join(this_wd, run.name),
                                                    this_energies[k],
                                                    axis=1,
                                                    do_avg=True,
                                                    do_std=True,
                                                    do_max=True,
                                                    do_min=True)

        if not args.selfmutate:
            for k,e in iteritems(energies):
                labels = tuple(sorted(list(k)))
                this_wd = os.path.join(working_directory, averages_dirname,
                                        "%s-%s" % labels)
                try:
                    safe_makedirs(this_wd)
                except:
                    exit(1)

                save_interaction_energy_file(os.path.join(this_wd, run.name),
                        np.average(energies[k],axis=2),
                        axis=0,
                        do_avg=True,
                        do_std=True,
                        do_max=True,
                        do_min=True)

    if args.selfmutate:
        for label, report in interface_reports.items():
            try:
                report.save(working_directory, fname="selfmutation_energies_%s-%s.dat" % (label[0], label[1]))
            except IOError:
                exit(1)

if args.compress:
    compress_mutations_dir(main_dir, mutations_dirname)

log.info("All done!")<|MERGE_RESOLUTION|>--- conflicted
+++ resolved
@@ -236,12 +236,7 @@
 pdbs_list = []
 
 for p in range(len(pdb_structures)):
-<<<<<<< HEAD
     pdbs_list.extend( split_pdb(args.pdb[p], pdb_structures[p], True, main_dir) )
-=======
-    pdbs_list.extend( split_pdb(args.pdb[p], pdb_structures[p], True) )
->>>>>>> 0551ca9d
-
 
 if args.skip_repair:
     log.info("Repair phase was skipped as requested. Input models will be used as they are.")
